--- conflicted
+++ resolved
@@ -30,8 +30,7 @@
             self.tag,
             self.kwargs)
 
-<<<<<<< HEAD
-=======
+
 class PythonProg(object):
     def __init__(self, plans):
         self.plans = plans
@@ -40,7 +39,6 @@
         for p in self.plans:
             p(profiling=profiling)
 
->>>>>>> bae02fb3
 
 class Plan(object):
 
